--- conflicted
+++ resolved
@@ -1,3 +1,6 @@
+import pickle
+from vqgan_arch import VQAutoEncoder
+import scipy.io as sio
 import torch
 import torch.nn as nn
 import torch.nn.functional as F
@@ -5,6 +8,7 @@
 import os
 import random
 import numpy as np
+import dataset
 
 class SelfAttention(nn.Module):
     def __init__(self, hidden_size, mean_only=False):
@@ -401,32 +405,7 @@
         x = F.relu(self.bn_1(self.fc_1(x)))
         x = F.relu(self.bn_2(self.fc_2(x)))
         y = self.fc_3(x)
-<<<<<<< HEAD
         return y
-=======
-        return y
-class VQfeatextract(VQAutoEncoder):
-    def __init__(self, img_size, nf, ch_mult, quantizer="nearest", res_blocks=2, attn_resolutions=[16], codebook_size=1024, emb_dim=256,
-                beta=0.25, gumbel_straight_through=False, gumbel_kl_weight=1e-8, model_path=None,attention_depth=256, nclasses=2,enc_dim=256):
-        super(VQfeatextract, self).__init__(img_size, nf, ch_mult, quantizer, res_blocks, attn_resolutions, codebook_size, emb_dim,
-                beta, gumbel_straight_through, gumbel_kl_weight, model_path)
-        self.attention = SelfAttention(attention_depth)
-        self.activation = nn.ReLU()
-        self.bn1 = nn.BatchNorm1d(attention_depth)
-        self.fc = nn.Linear(256 * 2, enc_dim)
-        self.fc_mu = nn.Linear(enc_dim, nclasses) if nclasses >= 2 else nn.Linear(enc_dim, 1)
-
-
-
-    def forward(self, x):
-        x = self.encoder(x)
-        quant, codebook_loss, quant_stats = self.quantize(x)
-        x = quant.squeeze(2)
-        x = self.attention(x.permute(0, 2, 1).contiguous())
-        feat = self.fc(x)
-        mu = self.fc_mu(feat)
-        return feat, mu
-
 
 if __name__ == '__main__':
     # path_to_mat = '/Users/jimmy/Documents/github项目/pretrain-codebook/yaogaide/Multi-Task-Learning-Improves-Synthetic-Speech-Detection-main/train/LFCC_LA_T_9428272.mat'
@@ -440,26 +419,19 @@
     feat_mat = torch.from_numpy(feat_mat)
 
     print(feat_mat.shape)
-    feat_mat = dataset.repeat_padding(feat_mat, 704)
-
+    feat_mat = dataset.repeat_padding(feat_mat, 750)
     # feat_mat.view(1, 60, 231)
 
     # model = ResNet(3, 256, resnet_type='34', nclasses=2, dropout1d=True, dropout2d=True, p=0.01)
     # feat, mu = model(feat_mat)
     feat_mat = feat_mat.unsqueeze(0).float().unsqueeze(0)
-
-
-
     print(feat_mat.shape)
-    vqmodel = VQAutoEncoder(750,64, [1, 2, 2, 4, 4, 8], 'nearest',2, [16], 1024)
+
+
+
+    vqmodel = VQAutoEncoder(60, 750, [1, 2, 2, 4, 4, 8], 'nearest',2, [16], 1024)
     x, codebook_loss, quant_stats = vqmodel(feat_mat)
     attention = SelfAttention(256)
 
-    ResNet = ResNet(3, 256, resnet_type='34', nclasses=2, dropout1d=True, dropout2d=True, p=0.01)
-    x, mu = ResNet(feat_mat)
-    VQfeatextract = VQfeatextract(750,64, [1, 2, 2, 4, 4, 8], 'nearest',2, [16], 1024)
-    x,_ = VQfeatextract(feat_mat)
-
 
     print(x.shape)
->>>>>>> 2b91a8b6
